--- conflicted
+++ resolved
@@ -249,31 +249,6 @@
                 *env.knobs.cache_buster);
     }
 
-<<<<<<< HEAD
-=======
-    if (st.generate_catch2_main || st.generate_catch2_header) {
-        // Use a separate copy so that prepare_test_driver(...) doesn't see a moved-from ureqs.
-        dds::usage_requirement_map added_ureqs;
-
-        if (st.generate_catch2_main) {
-            auto catch_lib = prepare_test_driver(params, test_lib::catch_main, env);
-            added_ureqs.add(".dds", "Catch-Main", std::move(catch_lib));
-        }
-        if (st.generate_catch2_header) {
-            auto catch_lib = prepare_test_driver(params, test_lib::catch_, env);
-            added_ureqs.add(".dds", "Catch", std::move(catch_lib));
-        }
-
-        // Now that we gathered the new ureqs, give them to `ureqs`.
-        auto ureqs_map = std::move(ureqs).steal_usage_map();
-        for (const auto& [usage, library] : added_ureqs) {
-            // The view is already `const` when we iterate, so moving has no benefit.
-            ureqs_map.add(usage.namespace_, usage.name, library);
-        }
-        ureqs = dds::usage_requirements(std::move(ureqs_map));
-    }
-
->>>>>>> b35d8724
     if (params.generate_compdb) {
         generate_compdb(plan, env);
     }
